--- conflicted
+++ resolved
@@ -1,9 +1,6 @@
 pytest-ckan
-<<<<<<< HEAD
 rdflib
 pyyaml
 geomet
 ckantoolkit
-=======
-unidecode
->>>>>>> b4df2f38
+unidecode