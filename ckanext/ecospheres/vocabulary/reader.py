"""

This module should be entirely rewritten to fetch vocabulary
data from the database rather than from JSON files.

"""
from ckan.model import GroupExtra, Group,Session as Session_CKAN

from ckan.logic.action.get import organization_list

from sqlalchemy import Table, Column, Integer, String, MetaData,select,and_,func,join
import ckan.plugins as p

import json, re
from pathlib import Path
from ckanext import __path__ as ckanext_path
import logging
from ckanext.ecospheres.vocabulary.loader import (
                                            _get_generic_schema
                                            ,_get_hierarchy_schema_table
                                            ,_get_spatial_schema_table
                                            ,Session,DB,_get_regex_schema_table
                                    )


logger = logging.getLogger(__name__)



class VocabularyReader:
    TYPE_ADMINISTRATION={
                            "AC" : "Administration centrale",
                            "DR" : "Directions régionales",
                            "DIRID" : "Directions interrégionales et interdépartementales",
                            "DD" : "Directions départementales",
                            "SOM" : "Services d'OutreMer",
                            "Op" : "Opérateurs"
                        }



    @classmethod
    def _resultset_to_dict(cls, resultset):
        return {
            "uri": resultset[0], 
            "label": resultset[1],
            "language": resultset[2]
        }
    


    @classmethod 
    def _select_labels_from_database(cls,_table):
        """Return labels' table for the given table
        
        Parameters
        ----------
        _table : Table
            sqlalchemy.Table object
        
        Returns
        -------
        list
                    [
                        {
                        "uri": "uri_", 
                        "label":"label_",
                        "language": "language_"
                         },
                    ...
                    ...
                    ]

        """


        with Session(database=DB) as s:
            try:    
                
                statement=select([_table.c.uri, _table.c.label,_table.c.language])
                return [cls._resultset_to_dict(resultset) for resultset in s.execute(statement).fetchall()]
            except Exception as e:
                logging.error("Erreur lors de la création du table")
                return {}



    @classmethod 
    def _select_labels_from_database_theme_regex(cls,_table):

        """Return regex' table for the given table
        
        Parameters
        ----------
        _table : Table
            sqlalchemy.Table object
        
        Returns
        -------
        list
            [
                {
                    "uri":"uri_",
                    "regex":"regex_"
                },
                ...
                ...
            ]

        """

        with Session(database=DB) as s:
            try:    
                statement=select([_table.c.uri, _table.c.regexp])
                return  s.execute(statement).fetchall()
            except Exception as e:
                logging.error(f"Erreur lors de la récuperation des regex thèmes de la table {_table}")
                return {}

    @classmethod
    def labels(cls, vocabulary):
        """Return labels' table for the given vocabulary
        
        Parameters
        ----------
        vocabulary : str
            Name of the vocabulary, ie its ``name``
            property in ``vocabularies.yaml``.
        
        Returns
        -------
        list
                    [
                        {
                        "uri": "uri_", 
                        "label":"label_",
                        "language": "language_"
                         },
                    ...
                    ...
                    ]

        """
        if vocabulary == "ecospheres_theme": 
            return cls.themes()
        _table=_get_generic_schema(f"{vocabulary}_label")
        return cls._select_labels_from_database(_table)

    @classmethod
    def __get_themes_hierarchy_as_dict(cls):
        """Return themes hierarchy
        
        
        Returns
        -------
        dict
            {
            "uri_parent" : [
                            "uri_child_1",
                            "uri_child_2",
                            ],
            ...
            ...

            },

        """
        _table=_get_hierarchy_schema_table("ecospheres_theme_hierarchy")
        uri_themes_with_hierarchy={}
        with Session(database=DB) as s:
            try:
                statement=select([_table.c.parent, _table.c.child])
                for uri_parent, uri_child in s.execute(statement).fetchall():
                    uri_themes_with_hierarchy.setdefault(uri_parent, [])
                    uri_themes_with_hierarchy[uri_parent].append(uri_child)
                return uri_themes_with_hierarchy
            except Exception as e:
                logging.error(f"Erreur lors de la création du table {_table}")
                return {}
        
    @classmethod
    def __get_themes_from_db(cls,_table,uri:str):
        """Return label from theme table for the given uri
        
            Parameters
            ----------
            _table : str
            uri: str
            
            Returns
            -------
            dict
                {
                    "uri":"uri",
                    "label":"label",
                    "language":"language"
                }

        """
        with Session(database=DB) as s:
            try:
                statement=select([_table.c.uri, _table.c.label,_table.c.language]).\
                                    where(_table.c.uri==uri)
                res=s.execute(statement).fetchone()
                if res:
                    return cls._resultset_to_dict(res)
                return None
            except Exception as e:
                logging.error(f"Erreur lors de la création du table {_table}")
                return {}


    @classmethod
    def __get_theme_labels_by_uri(cls,uri:str):
        """Return label theme  for the given uri
        
        Parameters
        ----------
        uri: str

        Returns
        -------
        dict
                {
                    "uri":"uri",
                    "label":"label",
                    "language":"language"
                }

        """

        return cls.__get_themes_from_db(
                                    _get_generic_schema("ecospheres_theme_label"),
                                        uri)


    @classmethod
    def __get_theme_altlabels_by_uri(cls,uri:str):
        """Return altlabel theme  for the given uri
        
        Parameters
        ----------
        uri: str

        Returns
        -------
        dict
                {
                    "uri":"uri",
                    "label":"label",
                    "language":"language"
                }

        """
        return cls.__get_themes_from_db(
                                        _get_generic_schema("ecospheres_theme_altlabel"),
                                        uri)



    @classmethod
    def themes(cls):
        """Return theme labels with hierarchy
        

        Returns
        -------
        dict
                { 

                "theme_uri": {

                            "altlabel": [
                                            "alt_label_1", 
                                            "alt_label_2", 
                                        ], 

                            "child": [
                                        "altlabel": [
                                                    "alt_label_1", 
                                                    "alt_label_2",
                                                ], 
                                        "count": -1, 
                                        "label": "label", 
                                        "language": "fr", 
                                        "regexp": [
                                                    "regex_1", 
                                                    "regex_2", 
                                                    ], 
                                        "uri": "uri_subtheme"
                                    ],

                            "count": -1, 
                            "label": "label", 
                            "language": "fr", 
                        }

        """
        try:
            all_themes={}   
            #Récuperation des labels
            labels=cls._select_labels_from_database(_get_generic_schema("ecospheres_theme_label"))
            #Récuperation des altlabels
            labels_dict=dict()
            for label in labels:
                labels_dict[label["uri"]] =label

            alt_label_map={}
            altlabels=cls._select_labels_from_database(_get_generic_schema("ecospheres_theme_altlabel"))
            for alt_label in altlabels:
                alt_label_map.setdefault(alt_label["uri"], [])
                alt_label_map[alt_label['uri']].append(alt_label["label"])

            _table_regex=cls._select_labels_from_database_theme_regex(_get_regex_schema_table("ecospheres_theme_regexp"))
            regexp_map={}
            for regexp in _table_regex:
                regexp_map.setdefault(regexp[0],[])
                regexp_map[regexp[0]].append(regexp[1])
                
            #Récuperation des infos sur la hierarchie des themes
            hierarchy_table=cls.__get_themes_hierarchy_as_dict()
            for parent_theme in hierarchy_table:
                
                #themes parents
                temp_theme=labels_dict[parent_theme].copy()
                temp_theme["child"]=list()
                temp_theme["count"]=-1
                temp_theme["altlabel"]=alt_label_map.get(parent_theme,[])
                all_themes[parent_theme]=temp_theme

                #sous-themes
                for sous_theme in hierarchy_table[parent_theme]:
                    temp_sous_theme=labels_dict[sous_theme].copy()
                    temp_sous_theme["count"]=-1
                    temp_sous_theme["regexp"]=regexp_map.get(sous_theme,None)
                    temp_sous_theme["altlabel"]=alt_label_map.get(sous_theme,[])
                    all_themes[parent_theme]["child"].append(temp_sous_theme)

            return all_themes
        except Exception as e:
            logging.error(f"Erreur lors du chargement des données {_table}")
            return {}

    @classmethod
    def altlabels(cls, vocabulary:str):
        """Return alternative labels' table for the given vocabulary.
        
        Parameters
        ----------
        vocabulary : str
            Name of the vocabulary, ie its ``name``
            property in ``vocabularies.yaml``.
        
        Returns
        -------
        list
                    [
                        {
                        "uri": "uri_", 
                        "label":"label_",
                        "language": "language_"
                         },
                    ...
                    ...
                    ]
        """
        if vocabulary == "ecospheres_theme": 
            return cls.themes()
        _table=_get_generic_schema(f"{vocabulary}_altlabel")
        return cls._select_labels_from_database(_table)


    @classmethod
<<<<<<< HEAD
    def table(cls, vocabulary, table_name):
        """Return the table with given name for the vocabulary, if any.

        Parameters
        ----------
        vocabulary : str
            Name of the vocabulary, ie its ``name``
            property in ``vocabularies.yaml``.
        table_name : str
            Table's name. If not prefixed with the vocabulary
            name, it will be added.
        
        Returns
        -------
        list
            The table or ``None`` if the vocabulary doesn't
            have a table with the given name.

        """
        VocabularyReader(vocabulary)
        if not table_name.startswith(f'{vocabulary}_'):
            table_name = f'{vocabulary}_{table_name}'
        return cls.VOCABULARY_DATABASE.get(table_name)

    @classmethod
    def is_known_uri(cls, vocabulary, uri):
=======
    def is_known_uri(cls, vocabulary:str, uri:str,language:str=None):
>>>>>>> b4df2f38
        """Is the URI registered in given vocabulary ?

        Parameters
        ----------
        vocabulary : str
            Name of the vocabulary, ie its ``name``
            property in ``vocabularies.yaml``.
<<<<<<< HEAD
        uri : str
=======
        uri : rdflib.term.URIRef or stris_known_uri
>>>>>>> b4df2f38
            Some URI to test.
        
        Returns
        -------
        dict : if the vocabulary exists
                    {
                        "uri": "uri_", 
                        "label":"label_",
                        "language": "language_"
                    }
            
        None:  if the vocabulary do not exists  
        
        """
        _table=_get_generic_schema(f"{vocabulary}_label")
    
        clause=( _table.c.uri==uri)

        if language:
            clause=and_(clause,_table.c.language == language)

        with Session(database=DB) as s:
            try:
                statement=select([_table.c.uri, _table.c.label,_table.c.language]).\
                                    where(clause)
                res=  s.execute(statement).fetchone()
                if res:
                    return cls._resultset_to_dict(res)
                return None
            except Exception as e:
                logging.error(f"Erreur lors du chargement de la table {_table}")
                return list()


    @classmethod
    def get_uri_from_label(cls, vocabulary, label, language=None,case_sensitive=False):
        """Get one URI with matching label in given vocabulary, if any.

        This function will consider most RDF properties used for labels, 
        names, titles, notations, etc.

        Parameters
        ----------
        vocabulary : str
            Name of the vocabulary, ie its ``name``
            property in ``vocabularies.yaml``.
        label : str
            Some label to look up.
        language : str, optional
            If provided, a label will only be seen as
            matching if its language is `language`.
        case_sensitive : bool, default False
            If ``True``, the case will be considered when
            testing the labels.

        Returns
        -------
        str or None
            The first matching URI. ``None`` if the vocabulary
            doesn't exist, is not available or there was
            no match for the label.
        
        """
<<<<<<< HEAD
        if not vocabulary or not label:
            return
        
        for row in cls.labels(vocabulary):
            if (
                (not language or language == row['language']) and
                (
                    case_sensitive and label == row['label']
                    or not case_sensitive and label.lower() == row['label'].lower()
                )
            ):
                return row['uri']
        
        for row in cls.altlabels(vocabulary):
            if (
                (not language or language == row['language']) and
                (
                    case_sensitive and label == row['label']
                    or not case_sensitive and label.lower() == row['label'].lower()
                )
            ):
                return row['uri']

    @classmethod
    def get_uris_from_regexp(cls, vocabulary, terms):
        """Get all URIs whose regular expression matches any of the given terms.

        Parameters
        ----------
        vocabulary : str
            Name of the vocabulary, ie its ``name``
            property in ``vocabularies.yaml``.
        terms : list or tuple
            Metadata values to test against the regular
            expressions associated with the concepts.
        
        Returns
        -------
        list(str) or None
            List of matching URIs. Result will be an empty list if the
            vocabulary doesn't exist, is not available, doesn't have
            a ``regexp`` table or there was no match for any term.
        
        """
        res = []

        if not vocabulary or not terms:
            return res
        
        table = cls.table(vocabulary, 'regexp')
        if not table:
            return res

        for row in table:
            pattern = re.compile(row['regexp'], flags=re.I)
            if any(re.search(pattern, term) for term in terms):
                res.append(row['uri'])
        return res

    @classmethod
    def get_parents(cls, vocabulary, uri):
        """Get the URIs of the parent items.

        Parameters
        ----------
        vocabulary : str
            Name of the vocabulary, ie its ``name``
            property in ``vocabularies.yaml``.
        uri : str
            URI of a vocabulary item.
        
        Returns
        -------
        list(str)
            list of the URIs of the parent items. Result will be an
            empty list if the vocabulary doesn't exist, is not available,
            doesn't have a ``hierarchy`` table, if the URI didn't exist
            in the vocabulary or if the item didn't have any parent.

        """
        res = []

        if not vocabulary or not uri:
            return res
        
        table = cls.table(vocabulary, 'hierarchy')
        if not table:
            return res
        
        for row in table:
            if row.get('child') == uri:
                res.append(row.get('parent'))
        
        return res
    
    @classmethod
    def get_synonyms(cls, vocabulary, uri):
        """Get the synonyms for the given URI.

        Parameters
        ----------
        vocabulary : str
            Name of the vocabulary, ie its ``name``
            property in ``vocabularies.yaml``.
        uri : str
            URI of a vocabulary item.
        
        Returns
        -------
        list(str)
            list of synonyms. Result will be an empty list if the vocabulary
            doesn't exist, is not available, doesn't have a ``synonym`` table,
            if the URI didn't exist in the vocabulary or if the item didn't have
            any synonym.

        """
        res = []

        if not vocabulary or not uri:
            return res
        
        table = cls.table(vocabulary, 'synonym')
        if not table:
            return res
        
        for row in table:
            if row.get('uri') == uri:
                res.append(row.get('synonym'))
        
        return res

    @classmethod
    def get_ecospheres_territory(cls, vocabulary, uri):
        """Return the territory from the ecospheres_territory vocabulary best suited to represent the given URI.

        Parameters
        ----------
        vocabulary : str
            Name of the vocabulary the URI is coming
            from.
        uri : str
            URI of some kind of spatial area.
        
        Returns
        -------
        str
            The identifier of a territory from the ecospheres_territory
            vocabulary.

        """
        if not uri or not vocabulary in (
            'eu_administrative_territory_unit', 'insee_official_geographic_code'
        ):
            return

        synonym_table = cls.table('ecospheres_territory', 'synonym')
        for row in synonym_table:
            if row['synonym'] == uri:
                return row['uri']
        
        if vocabulary == 'insee_official_geographic_code':

            # using synonyms
            synonyms = cls.get_synonyms(vocabulary, uri)
            for synonym in synonyms:
                for row in synonym_table:
                    if row['synonym'] == synonym:
                        return row['uri']
            
            synonyms.append(uri)

            # using supra territories
            ogc_hierarchy_table = cls.table(vocabulary, 'hierarchy')
            parents = [
                row['parent'] for row in ogc_hierarchy_table if row['child'] in synonyms
            ]
            for parent in parents.copy():
                parents += cls.get_synonyms(vocabulary, parent)

            for row in synonym_table:
                if row['synonym'] in parents:
                    return row['uri']
        

        
=======
        _table=_get_generic_schema(f"{vocabulary}_label")
        logger.info(f"fetching results from {_table} table")
        if res:=  cls._get_result_from_db(label, language,
                                         case_sensitive,_table):
            logger.info(f"Result found in {_table} table")
            return res
        logger.info(f"Not Result found in {_table} table")

        _table=_get_generic_schema(f"{vocabulary}_altlabel")
        logger.info(f"fetching results from {_table} table")
        return cls._get_result_from_db(label, language,
                                         case_sensitive,_table)

    @classmethod
    def _get_result_from_db(cls,label, language,case_sensitive,_table):
        if case_sensitive:
            clause=( func.lower(_table.c.label) ==  func.lower(label))
        else:
            clause=(_table.c.label == label)

        if language:
            clause=and_(clause,_table.c.language == language)
        with Session(database=DB) as s:
            try:
                statement=select([_table.c.uri, _table.c.label,_table.c.language]).\
                                    where(clause)
                res=  s.execute(statement).fetchone()
                if res:
                    return res[0]
                return None
            except Exception as e:
                logging.error(f"Erreur lors de la création du table {_table}")
                return list()





    @classmethod
    def get_organization_by_admin(cls):
        """Return organization by administration type

        Returns
        -------
        dict :
        {
            "administration_type_label":{
                                        "count": -1, 
                                        "orgs":[
                                                {
                                                    "Courriel": "ddtm@gard.gouv.fr", 
                                                    "Site internet": "homepage"
                                                    "Territoire": "Territory", 
                                                    "Type": "admin_type", 
                                                    "Téléphone": "04 66 62 62 00", 
                                                    "count": -1, 
                                                    "created": "Thu, 22 Sep 2022 13:34:17 GMT", 
                                                    "description": "description",
                                                    "image_url": "image_url", 
                                                    "name": "organisation_name", 
                                                    "title": "organisation_title"
                                                },
                                                ...
                                                ...                                           
                                               ]
                                        },
                                        ......
                                        ......
        }
        """

        try:
            list_of_organizations_as_dict=dict()
            organizations_as_dict=dict()
        

            groups=Session_CKAN.query(Group).filter_by(state='active').all()
            if not groups:
                return {"message":"Liste des organisations vide"} 
            for group in groups:
                organizations_as_dict.setdefault(group.id,{})
                organizations_as_dict[group.id]["name"] = group.name
                organizations_as_dict[group.id]["title"]=group.title
                organizations_as_dict[group.id]["description"]=group.description
                organizations_as_dict[group.id]["created"]=group.created
                organizations_as_dict[group.id]["image_url"]=group.image_url
                organizations_as_dict[group.id]["count"]=-1

            groups_details=Session_CKAN.query(GroupExtra).all()
            for group_details in groups_details:
                #verfier si l'organisation est bien présente dans les organisations actives
                # Quand on supprime une orgonisation, elle sera juste marquée comme inactive, elle reste toujours en base de données
                if group_details.group_id not in organizations_as_dict:
                    continue
                organizations_as_dict[group_details.group_id][group_details.key] = group_details.value


            for org in organizations_as_dict:
                list_of_organizations_as_dict.setdefault(cls.TYPE_ADMINISTRATION[organizations_as_dict[org]['Type']],{})
                list_of_organizations_as_dict[cls.TYPE_ADMINISTRATION[organizations_as_dict[org]['Type']]].setdefault("orgs",[])
                list_of_organizations_as_dict[cls.TYPE_ADMINISTRATION[organizations_as_dict[org]['Type']]]["orgs"].append(organizations_as_dict[org])
                list_of_organizations_as_dict[cls.TYPE_ADMINISTRATION[organizations_as_dict[org]['Type']]]["count"]=-1


            return list_of_organizations_as_dict
        except Exception as e:
            logging.error(f"Erreur lors du chargement de la liste des territoires")
            return {}





    @classmethod
    def get_territory_by_code_region(cls,code_region):
        """Return territory label for given code_region.
        
        Parameters
        ----------
        code_region : str
        
        Returns
        -------
        tuple : (uri,label,language)
                
        """
        _table=_get_generic_schema("ecospheres_territory_label")
        with Session(database=DB) as s:
            try:
                statement=select([_table.c.uri, _table.c.label,_table.c.language]).\
                                    where(_table.c.uri==code_region)
                res=  s.execute(statement).fetchone()
                if res:
                    return res
                return None
            except Exception as e:
                logging.error(f"Erreur lors du chargement de la table: {_table}")
                return {}


    @classmethod
    def get_territory_spatial_by_code_region(cls,code_region):
        """Return territory spatial data for  given code_region.
        
        Parameters
        ----------
        code_region : str
        
        Returns
        -------
        dict :  {
                    "uri": "_uri_",
                    "westlimit": "_westlimit_",
                    "southlimit": "_southlimit_",
                    "eastlimit": "_eastlimit_",
                    "northlimit": "_northlimit_"
                }
                
        """

        _table=_get_spatial_schema_table("ecospheres_territory_spatial")
        with Session(database=DB) as s:
            try:
                statement=select([_table.c.uri, _table.c.westlimit,_table.c.southlimit,_table.c.eastlimit,_table.c.northlimit]).\
                                    where(_table.c.uri==code_region)
                res=  s.execute(statement).fetchone()
                if res:
                    return {
                        "uri": res[0],
                        "westlimit": res[1],
                        "southlimit": res[2],
                        "eastlimit": res[3],
                        "northlimit": res[4]
                    }
                return None
            except Exception as e:
                logging.error(f"Erreur lors du chargement de la table: {_table}")
                return {}

    @classmethod
    def _get_territories_by_hierarchy(cls):
        
        """Return theme labels with hierarchy
        

        Returns
        -------
        dict
            {
                "départements-métropole":[
                    {
                        ......
                    },
                    ...
                ],
                "depts_by_region":[
                     {
                        ......
                    },
                    ...
                ],
                "outre-mer":[
                     {
                        ......
                    },
                    ...
                ],
                "régions-métrople":[],
                "zones-maritimes":[],
            }
        """
        
        try:
            vocabulary="territoires"
            import re
            for ckanext in ckanext_path:
                if re.match(r'.*ckanext-ecospheres.*', ckanext):
                    ckan_ecosphere_index=ckanext_path.index(ckanext)

            path = Path(ckanext_path[ckan_ecosphere_index]).parent / f'vocabularies/{vocabulary}.json'
            if not path.exists() or not path.is_file():
                raise FileNotFoundError(f"could not find vocabulary data for '{vocabulary}'")
            with open(path, 'r', encoding='utf-8') as src:
                data = json.load(src)

            res_territoires_dict=dict()
        
            type_region_keys=['régions-métrople', 'départements-métropole', 'outre-mer', 'zones-maritimes']
            depts_by_region=dict()
            for type_region_key in type_region_keys:
                res_territoires_dict.setdefault(type_region_key,{})
                if region_data:=data.get(type_region_key,None):
                    for key in region_data:
                        res_territoires_dict[type_region_key].setdefault(key,{})
                        if name:=region_data[key].get('name',None):
                            res_territoires_dict[type_region_key][key]['name']=name
                        if code_region:=region_data[key].get('codeRégion',None):
                            res_territoires_dict[type_region_key][key]['code_region']=code_region
            for dep in res_territoires_dict['départements-métropole']:
                depts_by_region.setdefault(res_territoires_dict['départements-métropole'][dep].get('code_region'),[])
                dept_info_as_dict=res_territoires_dict['départements-métropole'][dep].copy()
                dept_info_as_dict["code_dept"]=dep
                depts_by_region[res_territoires_dict['départements-métropole'][dep].get('code_region')].append(dept_info_as_dict)

            res_territoires_dict["depts_by_region"]=depts_by_region
            return res_territoires_dict
        except Exception as e:
            logger.error(f"erreur lors de la récuperation des territoires par hierarchy: {_table}")
            
            return {}
>>>>>>> b4df2f38
<|MERGE_RESOLUTION|>--- conflicted
+++ resolved
@@ -11,7 +11,7 @@
 from sqlalchemy import Table, Column, Integer, String, MetaData,select,and_,func,join
 import ckan.plugins as p
 
-import json, re
+import json
 from pathlib import Path
 from ckanext import __path__ as ckanext_path
 import logging
@@ -371,48 +371,15 @@
 
 
     @classmethod
-<<<<<<< HEAD
-    def table(cls, vocabulary, table_name):
-        """Return the table with given name for the vocabulary, if any.
+    def is_known_uri(cls, vocabulary:str, uri:str,language:str=None):
+        """Is the URI registered in given vocabulary ?
 
         Parameters
         ----------
         vocabulary : str
             Name of the vocabulary, ie its ``name``
             property in ``vocabularies.yaml``.
-        table_name : str
-            Table's name. If not prefixed with the vocabulary
-            name, it will be added.
-        
-        Returns
-        -------
-        list
-            The table or ``None`` if the vocabulary doesn't
-            have a table with the given name.
-
-        """
-        VocabularyReader(vocabulary)
-        if not table_name.startswith(f'{vocabulary}_'):
-            table_name = f'{vocabulary}_{table_name}'
-        return cls.VOCABULARY_DATABASE.get(table_name)
-
-    @classmethod
-    def is_known_uri(cls, vocabulary, uri):
-=======
-    def is_known_uri(cls, vocabulary:str, uri:str,language:str=None):
->>>>>>> b4df2f38
-        """Is the URI registered in given vocabulary ?
-
-        Parameters
-        ----------
-        vocabulary : str
-            Name of the vocabulary, ie its ``name``
-            property in ``vocabularies.yaml``.
-<<<<<<< HEAD
-        uri : str
-=======
         uri : rdflib.term.URIRef or stris_known_uri
->>>>>>> b4df2f38
             Some URI to test.
         
         Returns
@@ -476,193 +443,6 @@
             no match for the label.
         
         """
-<<<<<<< HEAD
-        if not vocabulary or not label:
-            return
-        
-        for row in cls.labels(vocabulary):
-            if (
-                (not language or language == row['language']) and
-                (
-                    case_sensitive and label == row['label']
-                    or not case_sensitive and label.lower() == row['label'].lower()
-                )
-            ):
-                return row['uri']
-        
-        for row in cls.altlabels(vocabulary):
-            if (
-                (not language or language == row['language']) and
-                (
-                    case_sensitive and label == row['label']
-                    or not case_sensitive and label.lower() == row['label'].lower()
-                )
-            ):
-                return row['uri']
-
-    @classmethod
-    def get_uris_from_regexp(cls, vocabulary, terms):
-        """Get all URIs whose regular expression matches any of the given terms.
-
-        Parameters
-        ----------
-        vocabulary : str
-            Name of the vocabulary, ie its ``name``
-            property in ``vocabularies.yaml``.
-        terms : list or tuple
-            Metadata values to test against the regular
-            expressions associated with the concepts.
-        
-        Returns
-        -------
-        list(str) or None
-            List of matching URIs. Result will be an empty list if the
-            vocabulary doesn't exist, is not available, doesn't have
-            a ``regexp`` table or there was no match for any term.
-        
-        """
-        res = []
-
-        if not vocabulary or not terms:
-            return res
-        
-        table = cls.table(vocabulary, 'regexp')
-        if not table:
-            return res
-
-        for row in table:
-            pattern = re.compile(row['regexp'], flags=re.I)
-            if any(re.search(pattern, term) for term in terms):
-                res.append(row['uri'])
-        return res
-
-    @classmethod
-    def get_parents(cls, vocabulary, uri):
-        """Get the URIs of the parent items.
-
-        Parameters
-        ----------
-        vocabulary : str
-            Name of the vocabulary, ie its ``name``
-            property in ``vocabularies.yaml``.
-        uri : str
-            URI of a vocabulary item.
-        
-        Returns
-        -------
-        list(str)
-            list of the URIs of the parent items. Result will be an
-            empty list if the vocabulary doesn't exist, is not available,
-            doesn't have a ``hierarchy`` table, if the URI didn't exist
-            in the vocabulary or if the item didn't have any parent.
-
-        """
-        res = []
-
-        if not vocabulary or not uri:
-            return res
-        
-        table = cls.table(vocabulary, 'hierarchy')
-        if not table:
-            return res
-        
-        for row in table:
-            if row.get('child') == uri:
-                res.append(row.get('parent'))
-        
-        return res
-    
-    @classmethod
-    def get_synonyms(cls, vocabulary, uri):
-        """Get the synonyms for the given URI.
-
-        Parameters
-        ----------
-        vocabulary : str
-            Name of the vocabulary, ie its ``name``
-            property in ``vocabularies.yaml``.
-        uri : str
-            URI of a vocabulary item.
-        
-        Returns
-        -------
-        list(str)
-            list of synonyms. Result will be an empty list if the vocabulary
-            doesn't exist, is not available, doesn't have a ``synonym`` table,
-            if the URI didn't exist in the vocabulary or if the item didn't have
-            any synonym.
-
-        """
-        res = []
-
-        if not vocabulary or not uri:
-            return res
-        
-        table = cls.table(vocabulary, 'synonym')
-        if not table:
-            return res
-        
-        for row in table:
-            if row.get('uri') == uri:
-                res.append(row.get('synonym'))
-        
-        return res
-
-    @classmethod
-    def get_ecospheres_territory(cls, vocabulary, uri):
-        """Return the territory from the ecospheres_territory vocabulary best suited to represent the given URI.
-
-        Parameters
-        ----------
-        vocabulary : str
-            Name of the vocabulary the URI is coming
-            from.
-        uri : str
-            URI of some kind of spatial area.
-        
-        Returns
-        -------
-        str
-            The identifier of a territory from the ecospheres_territory
-            vocabulary.
-
-        """
-        if not uri or not vocabulary in (
-            'eu_administrative_territory_unit', 'insee_official_geographic_code'
-        ):
-            return
-
-        synonym_table = cls.table('ecospheres_territory', 'synonym')
-        for row in synonym_table:
-            if row['synonym'] == uri:
-                return row['uri']
-        
-        if vocabulary == 'insee_official_geographic_code':
-
-            # using synonyms
-            synonyms = cls.get_synonyms(vocabulary, uri)
-            for synonym in synonyms:
-                for row in synonym_table:
-                    if row['synonym'] == synonym:
-                        return row['uri']
-            
-            synonyms.append(uri)
-
-            # using supra territories
-            ogc_hierarchy_table = cls.table(vocabulary, 'hierarchy')
-            parents = [
-                row['parent'] for row in ogc_hierarchy_table if row['child'] in synonyms
-            ]
-            for parent in parents.copy():
-                parents += cls.get_synonyms(vocabulary, parent)
-
-            for row in synonym_table:
-                if row['synonym'] in parents:
-                    return row['uri']
-        
-
-        
-=======
         _table=_get_generic_schema(f"{vocabulary}_label")
         logger.info(f"fetching results from {_table} table")
         if res:=  cls._get_result_from_db(label, language,
@@ -912,5 +692,4 @@
         except Exception as e:
             logger.error(f"erreur lors de la récuperation des territoires par hierarchy: {_table}")
             
-            return {}
->>>>>>> b4df2f38
+            return {}